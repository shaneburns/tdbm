--- conflicted
+++ resolved
@@ -45,6 +45,7 @@
      * @var TDBMSchemaAnalyzer
      */
     private $tdbmSchemaAnalyzer;
+
     /**
      * @var array
      */
@@ -61,26 +62,18 @@
      * @param SchemaAnalyzer $schemaAnalyzer
      * @param Schema $schema
      * @param TDBMSchemaAnalyzer $tdbmSchemaAnalyzer
-<<<<<<< HEAD
+     * @param NamingStrategyInterface $namingStrategy
      * @param GeneratorListenerInterface $eventDispatcher
      */
-    public function __construct(SchemaAnalyzer $schemaAnalyzer, Schema $schema, TDBMSchemaAnalyzer $tdbmSchemaAnalyzer, GeneratorListenerInterface $eventDispatcher = [])
-=======
-     * @param NamingStrategyInterface $namingStrategy
-     */
-    public function __construct(SchemaAnalyzer $schemaAnalyzer, Schema $schema, TDBMSchemaAnalyzer $tdbmSchemaAnalyzer, NamingStrategyInterface $namingStrategy)
->>>>>>> 23cefd95
+    public function __construct(SchemaAnalyzer $schemaAnalyzer, Schema $schema, TDBMSchemaAnalyzer $tdbmSchemaAnalyzer, NamingStrategyInterface $namingStrategy, GeneratorListenerInterface $eventDispatcher)
     {
         $this->schemaAnalyzer = $schemaAnalyzer;
         $this->schema = $schema;
         $this->tdbmSchemaAnalyzer = $tdbmSchemaAnalyzer;
         $this->rootPath = __DIR__.'/../../../../../../../../';
         $this->composerFile = 'composer.json';
-<<<<<<< HEAD
+        $this->namingStrategy = $namingStrategy;
         $this->eventDispatcher = $eventDispatcher;
-=======
-        $this->namingStrategy = $namingStrategy;
->>>>>>> 23cefd95
     }
 
     /**
@@ -112,11 +105,18 @@
             return !in_array($table->getName(), $junctionTableNames);
         });
 
+        $beanDescriptors = [];
+
         foreach ($tableList as $table) {
-            $this->generateDaoAndBean($table, $daonamespace, $beannamespace, $classNameMapper, $storeInUtc);
-        }
+            $beanDescriptors[] = $this->generateDaoAndBean($table, $daonamespace, $beannamespace, $classNameMapper, $storeInUtc);
+        }
+
+
 
         $this->generateFactory($tableList, $daoFactoryClassName, $daonamespace, $classNameMapper);
+
+        // Let's call the list of listeners
+        $this->eventDispatcher->onGenerate($beanDescriptors);
 
         // Ok, let's return the list of all tables.
         // These will be used by the calling script to create Mouf instances.
@@ -132,15 +132,16 @@
     /**
      * Generates in one method call the daos and the beans for one table.
      *
-     * @param Table           $table
-     * @param string          $daonamespace
-     * @param string          $beannamespace
+     * @param Table $table
+     * @param string $daonamespace
+     * @param string $beannamespace
      * @param ClassNameMapper $classNameMapper
-     * @param bool            $storeInUtc
-     *
+     * @param bool $storeInUtc
+     *
+     * @return BeanDescriptor
      * @throws TDBMException
      */
-    public function generateDaoAndBean(Table $table, $daonamespace, $beannamespace, ClassNameMapper $classNameMapper, $storeInUtc)
+    public function generateDaoAndBean(Table $table, $daonamespace, $beannamespace, ClassNameMapper $classNameMapper, $storeInUtc) : BeanDescriptor
     {
         $tableName = $table->getName();
         $daoName = $this->namingStrategy->getDaoClassName($tableName);
@@ -148,13 +149,10 @@
         $baseBeanName = $this->namingStrategy->getBaseBeanClassName($tableName);
         $baseDaoName = $this->namingStrategy->getBaseDaoClassName($tableName);
 
-<<<<<<< HEAD
-        $beanDescriptor = new BeanDescriptor($table, $this->schemaAnalyzer, $this->schema, $this->tdbmSchemaAnalyzer, $this->eventDispatcher);
-=======
         $beanDescriptor = new BeanDescriptor($table, $this->schemaAnalyzer, $this->schema, $this->tdbmSchemaAnalyzer, $this->namingStrategy);
->>>>>>> 23cefd95
         $this->generateBean($beanDescriptor, $beanName, $baseBeanName, $table, $beannamespace, $classNameMapper, $storeInUtc);
         $this->generateDao($beanDescriptor, $daoName, $baseDaoName, $beanName, $table, $daonamespace, $beannamespace, $classNameMapper);
+        return $beanDescriptor;
     }
 
     /**
@@ -762,7 +760,7 @@
      *
      * @return \string[] Returns a map mapping table name to beans name
      */
-    public function buildTableToBeanMap($beanNamespace)
+    /*public function buildTableToBeanMap($beanNamespace)
     {
         $tableToBeanMap = [];
 
@@ -774,5 +772,5 @@
         }
 
         return $tableToBeanMap;
-    }
+    }*/
 }