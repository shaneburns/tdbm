<?php
declare(strict_types=1);

/*
 Copyright (C) 2006-2014 David Négrier - THE CODING MACHINE

This program is free software; you can redistribute it and/or modify
it under the terms of the GNU General Public License as published by
the Free Software Foundation; either version 2 of the License, or
(at your option) any later version.

This program is distributed in the hope that it will be useful,
but WITHOUT ANY WARRANTY; without even the implied warranty of
MERCHANTABILITY or FITNESS FOR A PARTICULAR PURPOSE.  See the
GNU General Public License for more details.

You should have received a copy of the GNU General Public License
along with this program; if not, write to the Free Software
Foundation, Inc., 51 Franklin St, Fifth Floor, Boston, MA  02110-1301  USA
*/

namespace TheCodingMachine\TDBM;

use DateTime;
use DateTimeImmutable;
use Doctrine\Common\Cache\ArrayCache;
use Doctrine\Common\EventManager;
use Doctrine\DBAL\Connection;
use Doctrine\DBAL\DriverManager;
use Doctrine\DBAL\Event\Listeners\OracleSessionInit;
use Doctrine\DBAL\Platforms\MySqlPlatform;
use Doctrine\DBAL\Platforms\OraclePlatform;
use Doctrine\DBAL\Types\Type;
use PHPUnit\Framework\TestCase;
use TheCodingMachine\FluidSchema\FluidSchema;
use TheCodingMachine\FluidSchema\TdbmFluidSchema;
use TheCodingMachine\TDBM\Fixtures\Interfaces\TestUserDaoInterface;
use TheCodingMachine\TDBM\Fixtures\Interfaces\TestUserInterface;
use TheCodingMachine\TDBM\Fixtures\Traits\TestOtherUserTrait;
use TheCodingMachine\TDBM\Fixtures\Traits\TestUserDaoTrait;
use TheCodingMachine\TDBM\Fixtures\Traits\TestUserTrait;
use TheCodingMachine\TDBM\Utils\Annotation\AnnotationParser;
use TheCodingMachine\TDBM\Utils\Annotation\AddInterface;
use TheCodingMachine\TDBM\Utils\DefaultNamingStrategy;
use TheCodingMachine\TDBM\Utils\PathFinder\PathFinder;

abstract class TDBMAbstractServiceTest extends TestCase
{
    /**
     * @var Connection
     */
    protected static $dbConnection;

    /**
     * @var TDBMService
     */
    protected $tdbmService;

    /**
     * @var DummyGeneratorListener
     */
    private $dummyGeneratorListener;

    /**
     * @var ConfigurationInterface
     */
    private $configuration;

    /**
     * @var ArrayCache
     */
    private $cache;

    public static function setUpBeforeClass(): void
    {
        self::resetConnection();

        $config = new \Doctrine\DBAL\Configuration();

        $dbDriver = $GLOBALS['db_driver'];

        if ($dbDriver === 'pdo_sqlite') {
            $dbConnection = self::getConnection();
            $dbConnection->exec('PRAGMA foreign_keys = ON;');
        } elseif ($dbDriver === 'oci8') {
            $connectionParams = array(
                'servicename' => 'XE',
                'user' => $GLOBALS['db_admin_username'],
                // Because of issues in DBAL, admin and normal user password have to be the same.
                'password' => $GLOBALS['db_password'],
                'host' => $GLOBALS['db_host'],
                'port' => $GLOBALS['db_port'],
                'driver' => $GLOBALS['db_driver'],
                'dbname' => $GLOBALS['db_admin_username'],
                'charset' => 'AL32UTF8',
            );

            $adminConn = DriverManager::getConnection($connectionParams, $config);

            // When dropAndCreateDatabase is run several times, Oracle can have some issues releasing the TDBM user.
            // Let's forcefully delete the connection!
            $adminConn->exec("select 'alter system kill session ''' || sid || ',' || serial# || ''';' from v\$session where username = '".strtoupper($GLOBALS['db_name'])."'");

            $adminConn->getSchemaManager()->dropAndCreateDatabase($GLOBALS['db_name']);

            $dbConnection = self::getConnection();
        } else {
            $connectionParams = array(
                'user' => $GLOBALS['db_username'],
                'password' => $GLOBALS['db_password'],
                'host' => $GLOBALS['db_host'],
                'port' => $GLOBALS['db_port'],
                'driver' => $dbDriver,
            );

            $adminConn = DriverManager::getConnection($connectionParams, $config);

            $adminConn->getSchemaManager()->dropAndCreateDatabase($GLOBALS['db_name']);

            $connectionParams['dbname'] = $GLOBALS['db_name'];

            $dbConnection = DriverManager::getConnection($connectionParams, $config);
        }


        self::initSchema($dbConnection);
    }

    private static function resetConnection(): void
    {
        if (self::$dbConnection !== null) {
            self::$dbConnection->close();
        }
        self::$dbConnection = null;
    }

    protected static function getConnection(): Connection
    {
        if (self::$dbConnection === null) {
            $config = new \Doctrine\DBAL\Configuration();

            $dbDriver = $GLOBALS['db_driver'];

            if ($dbDriver === 'pdo_sqlite') {
                $connectionParams = array(
                    'memory' => true,
                    'driver' => 'pdo_sqlite',
                );
                self::$dbConnection = DriverManager::getConnection($connectionParams, $config);
            } elseif ($dbDriver === 'oci8') {
                $evm = new EventManager();
                $evm->addEventSubscriber(new OracleSessionInit(array(
                    'NLS_TIME_FORMAT' => 'HH24:MI:SS',
                    'NLS_DATE_FORMAT' => 'YYYY-MM-DD HH24:MI:SS',
                    'NLS_TIMESTAMP_FORMAT' => 'YYYY-MM-DD HH24:MI:SS',
                )));

                $connectionParams = array(
                    'servicename' => 'XE',
                    'user' => $GLOBALS['db_username'],
                    'password' => $GLOBALS['db_password'],
                    'host' => $GLOBALS['db_host'],
                    'port' => $GLOBALS['db_port'],
                    'driver' => $GLOBALS['db_driver'],
                    'dbname' => $GLOBALS['db_name'],
                    'charset' => 'AL32UTF8',
                );
                self::$dbConnection = DriverManager::getConnection($connectionParams, $config, $evm);
                self::$dbConnection->setAutoCommit(true);
            } else {
                $connectionParams = array(
                    'user' => $GLOBALS['db_username'],
                    'password' => $GLOBALS['db_password'],
                    'host' => $GLOBALS['db_host'],
                    'port' => $GLOBALS['db_port'],
                    'driver' => $GLOBALS['db_driver'],
                    'dbname' => $GLOBALS['db_name'],
                );
                self::$dbConnection = DriverManager::getConnection($connectionParams, $config);
            }
        }
        return self::$dbConnection;
    }

    protected function onlyMySql()
    {
        if (!self::getConnection()->getDatabasePlatform() instanceof MySqlPlatform) {
            $this->markTestSkipped('MySQL specific test');
        }
    }

    protected function setUp(): void
    {
        $this->tdbmService = new TDBMService($this->getConfiguration());
    }

    protected function getDummyGeneratorListener() : DummyGeneratorListener
    {
        if ($this->dummyGeneratorListener === null) {
            $this->dummyGeneratorListener = new DummyGeneratorListener();
        }
        return $this->dummyGeneratorListener;
    }

    protected function getCache(): ArrayCache
    {
        if ($this->cache === null) {
            $this->cache = new ArrayCache();
        }
        return $this->cache;
    }

    protected function getConfiguration() : ConfigurationInterface
    {
        if ($this->configuration === null) {
            $this->configuration = new Configuration('TheCodingMachine\\TDBM\\Test\\Dao\\Bean', 'TheCodingMachine\\TDBM\\Test\\Dao', self::getConnection(), $this->getNamingStrategy(), $this->getCache(), null, null, [$this->getDummyGeneratorListener()]);
            $this->configuration->setPathFinder(new PathFinder(null, dirname(__DIR__, 4)));
        }
        return $this->configuration;
    }

    protected function getNamingStrategy()
    {
        $strategy = new DefaultNamingStrategy(AnnotationParser::buildWithDefaultAnnotations([]), self::getConnection()->getSchemaManager());
        $strategy->setBeanPrefix('');
        $strategy->setBeanSuffix('Bean');
        $strategy->setBaseBeanPrefix('');
        $strategy->setBaseBeanSuffix('BaseBean');
        $strategy->setDaoPrefix('');
        $strategy->setDaoSuffix('Dao');
        $strategy->setBaseDaoPrefix('');
        $strategy->setBaseDaoSuffix('BaseDao');

        return $strategy;
    }

    private static function initSchema(Connection $connection): void
    {
        $fromSchema = $connection->getSchemaManager()->createSchema();
        $toSchema = clone $fromSchema;

        $db = new TdbmFluidSchema($toSchema, new \TheCodingMachine\FluidSchema\DefaultNamingStrategy($connection->getDatabasePlatform()));

        $db->table('country')
            ->column('id')->integer()->primaryKey()->autoIncrement()->comment('@Autoincrement')
            ->column('label')->string(255)->unique();

        $db->table('person')
            ->column('id')->integer()->primaryKey()->autoIncrement()->comment('@Autoincrement')
            ->column('name')->string(255);

        if ($connection->getDatabasePlatform() instanceof OraclePlatform) {
            $toSchema->getTable($connection->quoteIdentifier('person'))
                ->addColumn(
                    $connection->quoteIdentifier('created_at'),
                    'datetime',
                    ['columnDefinition' => 'TIMESTAMP(0) DEFAULT SYSDATE NOT NULL']
                );
        } else {
            $toSchema->getTable('person')
                ->addColumn(
                    $connection->quoteIdentifier('created_at'),
                    'datetime',
                    ['columnDefinition' => 'timestamp NOT NULL DEFAULT CURRENT_TIMESTAMP']
                );
        }

        $db->table('person')
            ->column('modified_at')->datetime()->null()
            ->column('order')->integer()->null();


        $db->table('contact')
            ->extends('person')
            ->column('email')->string(255)
            ->column('manager_id')->references('contact')->null();

        $db->table('users')
            ->addAnnotation('AddTrait', ['name'=>TestUserTrait::class], false)
            ->addAnnotation('AddTrait', ['name'=>TestOtherUserTrait::class, 'modifiers'=>['\\'.TestOtherUserTrait::class.'::method1 insteadof \\'.TestUserTrait::class, '\\'.TestUserTrait::class.'::method1 as method1renamed']], false)
            ->addAnnotation('AddTraitOnDao', ['name'=>TestUserDaoTrait::class], false)
            ->implementsInterface(TestUserInterface::class)
            ->implementsInterfaceOnDao(TestUserDaoInterface::class)
            ->extends('contact')
            ->column('login')->string(255)
            ->column('password')->string(255)->null()
            ->column('status')->string(10)->null()->default(null)
            ->column('country_id')->references('country');

        $db->table('rights')
            ->column('label')->string(255)->primaryKey()->comment('Non autoincrementable primary key');

        $db->table('roles')
            ->column('id')->integer()->primaryKey()->autoIncrement()->comment('@Autoincrement')
            ->column('name')->string(255)
            ->column('created_at')->date()->null()
            ->column('status')->boolean()->null()->default(1);

        $db->table('roles_rights')
            ->column('role_id')->references('roles')
            ->column('right_label')->references('rights')->then()
            ->primaryKey(['role_id', 'right_label']);

        $db->table('users_roles')
            ->column('id')->integer()->primaryKey()->autoIncrement()->comment('@Autoincrement')
            ->column('user_id')->references('users')
            ->column('role_id')->references('roles');

        $db->table('all_nullable')
            ->column('id')->integer()->primaryKey()->autoIncrement()->comment('@Autoincrement')
            ->column('label')->string(255)->null()
            ->column('country_id')->references('country')->null();

        $db->table('animal')
            ->column('id')->integer()->primaryKey()->autoIncrement()->comment('@Autoincrement')
            ->column('name')->string(45)->index()
            ->column('UPPERCASE_COLUMN')->string(45)->null()
            ->column('order')->integer()->null();

        $db->table('dog')
            ->extends('animal')
            ->column('race')->string(45)->null();

        $db->table('cat')
            ->extends('animal')
            ->column('cuteness_level')->integer()->null();

        $db->table('panda')
            ->extends('animal')
            ->column('weight')->float()->null();

        $db->table('boats')
            ->column('id')->integer()->primaryKey()->autoIncrement()->comment('@Autoincrement')
            ->column('name')->string(255)
            ->column('anchorage_country')->references('country')->notNull()->then()
            ->column('current_country')->references('country')->null()->then()
            ->column('length')->decimal(10, 2)->null()->then()
            ->unique(['anchorage_country', 'name']);

        $db->table('sailed_countries')
            ->column('boat_id')->references('boats')
            ->column('country_id')->references('country')
            ->then()->primaryKey(['boat_id', 'country_id']);

        $db->table('category')
            ->column('id')->integer()->primaryKey()->autoIncrement()->comment('@Autoincrement')
            ->column('label')->string(255)
            ->column('parent_id')->references('category')->null();

        $db->table('article')
            ->column('id')->string(36)->primaryKey()->comment('@UUID')
            ->column('content')->string(255)
            ->column('author_id')->references('users')->null()
            ->column('attachment')->blob()->null();

        $db->table('article2')
            ->column('id')->string(36)->primaryKey()->comment('@UUID v4')
            ->column('content')->string(255);

        $db->table('files')
            ->column('id')->integer()->primaryKey()->autoIncrement()->comment('@Autoincrement')
            ->column('file')->blob()
            ->column('md5')->string()->null()->comment("@ProtectedGetter\n@ProtectedSetter")
            ->column('article_id')->references('article')->null()->comment("@ProtectedGetter\n@ProtectedSetter\n@ProtectedOneToMany");

        $toSchema->getTable('users')
            ->addUniqueIndex([$connection->quoteIdentifier('login')], 'users_login_idx')
            ->addIndex([$connection->quoteIdentifier('status'), $connection->quoteIdentifier('country_id')], 'users_status_country_idx');

        // We create the same index twice
        // except for Oracle that won't let us create twice the same index.
        if (!$connection->getDatabasePlatform() instanceof OraclePlatform) {
            $toSchema->getTable('users')
                ->addUniqueIndex([$connection->quoteIdentifier('login')], 'users_login_idx_2');
        }

        // A table with a foreign key that references a non primary key.
        $db->table('ref_no_prim_key')
            ->column('id')->integer()->primaryKey()->autoIncrement()->comment('@Autoincrement')
            ->column('from')->string(50)
            ->column('to')->string(50)->unique();

        $toSchema->getTable($connection->quoteIdentifier('ref_no_prim_key'))->addForeignKeyConstraint($connection->quoteIdentifier('ref_no_prim_key'), [$connection->quoteIdentifier('from')], [$connection->quoteIdentifier('to')]);

        // A table with multiple primary keys.
        $db->table('states')
            ->column('country_id')->references('country')
            ->column('code')->string(3)
            ->column('name')->string(50)->then()
            ->primaryKey(['country_id', 'code']);

        // Tables using @Json annotations
        $db->table('accounts')
            ->column('id')->integer()->primaryKey()->autoIncrement()
            ->column('name')->string();

        $db->table('nodes')
            ->column('id')->integer()->primaryKey()->autoIncrement()->comment('@JsonIgnore')
            ->column('alias_id')->references('nodes')->null()->comment('@JsonRecursive')
            ->column('parent_id')->references('nodes')->null()->comment('@JsonInclude')
            ->column('root_id')->references('nodes')->null()->comment('@JsonIgnore')
            ->column('owner_id')->references('accounts')->null()->comment('@JsonFormat(property="name") @JsonInclude')
            ->column('name')->string()->comment('@JsonKey("basename")')
            ->column('size')->integer()->notNull()->default(0)->comment('@JsonFormat(unit=" o")')
            ->column('weight')->float()->null()->comment('@JsonFormat(decimals=2,unit="g")')
            ->column('created_at')->date()->null()->comment('@JsonFormat("Y-m-d")');

        $db->table('nodes_guests')
            ->column('node_id')->references('nodes')->comment('@JsonIgnore')
            ->column('guest_id')->references('accounts')->comment('@JsonKey("guests") @JsonFormat(method="getName")');

        $db->table('node_entries')
            ->column('id')->integer()->primaryKey()->autoIncrement()
            ->column('node_id')->references('nodes')->comment('@JsonCollection("entries") @JsonFormat(property="entry")')
            ->column('entry')->string()->null();

        $db->table('artists')
            ->column('id')->integer()->primaryKey()->autoIncrement()
            ->column('name')->string();

        $db->table('albums')
            ->column('id')->integer()->primaryKey()->autoIncrement()
            ->column('artist_id')->references('artists')->comment('@JsonCollection(key="discography")')
            ->column('account_id')->references('accounts')
            ->column('node_id')->references('nodes')->null()
            ->column('title')->string()
            ->then()->unique(['artist_id', 'account_id'])->unique(['artist_id', 'node_id']);

        $db->table('tracks')
            ->column('id')->integer()->primaryKey()->autoIncrement()
            ->column('album_id')->references('albums')->comment('@JsonCollection @JsonRecursive')
            ->column('title')->string()
            ->column('duration')->time()->comment('@JsonFormat("H:i:s")');

        $db->table('featuring')
            ->column('id')->integer()->primaryKey()->autoIncrement()
            ->column('track_id')->references('tracks')
            ->column('artist_id')->references('artists')->comment('@JsonKey("feat") @JsonInclude');

<<<<<<< HEAD
        $db->table('artists_relations')
            ->column('id')->integer()->primaryKey()->autoIncrement()
            ->column('parent_id')->references('artists')
            ->column('child_id')->references('artists');

        $db->junctionTable('person', 'boats');
=======
        $db->table('object_base')
            ->column('id')->integer()->primaryKey()->autoIncrement()
            ->column('label')->string();
        $db->table('object_inherited')
            ->column('id')->integer()->primaryKey()->autoIncrement()
            ->column('object_base_id')->references('object_base')->unique()->comment('@JsonCollection');
>>>>>>> b5ff431e

        $sqlStmts = $toSchema->getMigrateFromSql($fromSchema, $connection->getDatabasePlatform());

        foreach ($sqlStmts as $sqlStmt) {
            $connection->exec($sqlStmt);
        }

        self::insert($connection, 'country', [
            'label' => 'France',
        ]);
        self::insert($connection, 'country', [
            'label' => 'UK',
        ]);
        self::insert($connection, 'country', [
            'label' => 'Jamaica',
        ]);

        self::insert($connection, 'person', [
            'name' => 'John Smith',
            'created_at' => '2015-10-24 11:57:13',
        ]);
        self::insert($connection, 'person', [
            'name' => 'Jean Dupont',
            'created_at' => '2015-10-24 11:57:13',
        ]);
        self::insert($connection, 'person', [
            'name' => 'Robert Marley',
            'created_at' => '2015-10-24 11:57:13',
        ]);
        self::insert($connection, 'person', [
            'name' => 'Bill Shakespeare',
            'created_at' => '2015-10-24 11:57:13',
        ]);

        self::insert($connection, 'contact', [
            'id' => 1,
            'email' => 'john@smith.com',
            'manager_id' => null,
        ]);
        self::insert($connection, 'contact', [
            'id' => 2,
            'email' => 'jean@dupont.com',
            'manager_id' => null,
        ]);
        self::insert($connection, 'contact', [
            'id' => 3,
            'email' => 'robert@marley.com',
            'manager_id' => null,
        ]);
        self::insert($connection, 'contact', [
            'id' => 4,
            'email' => 'bill@shakespeare.com',
            'manager_id' => 1,
        ]);

        self::insert($connection, 'rights', [
            'label' => 'CAN_SING',
        ]);
        self::insert($connection, 'rights', [
            'label' => 'CAN_WRITE',
        ]);

        self::insert($connection, 'roles', [
            'name' => 'Admins',
            'created_at' => '2015-10-24'
        ]);
        self::insert($connection, 'roles', [
            'name' => 'Writers',
            'created_at' => '2015-10-24'
        ]);
        self::insert($connection, 'roles', [
            'name' => 'Singers',
            'created_at' => '2015-10-24'
        ]);

        self::insert($connection, 'roles_rights', [
            'role_id' => 1,
            'right_label' => 'CAN_SING'
        ]);
        self::insert($connection, 'roles_rights', [
            'role_id' => 3,
            'right_label' => 'CAN_SING'
        ]);
        self::insert($connection, 'roles_rights', [
            'role_id' => 1,
            'right_label' => 'CAN_WRITE'
        ]);
        self::insert($connection, 'roles_rights', [
            'role_id' => 2,
            'right_label' => 'CAN_WRITE'
        ]);

        self::insert($connection, 'users', [
            'id' => 1,
            'login' => 'john.smith',
            'password' => null,
            'status' => 'on',
            'country_id' => 2
        ]);
        self::insert($connection, 'users', [
            'id' => 2,
            'login' => 'jean.dupont',
            'password' => null,
            'status' => 'on',
            'country_id' => 1
        ]);
        self::insert($connection, 'users', [
            'id' => 3,
            'login' => 'robert.marley',
            'password' => null,
            'status' => 'off',
            'country_id' => 3
        ]);
        self::insert($connection, 'users', [
            'id' => 4,
            'login' => 'bill.shakespeare',
            'password' => null,
            'status' => 'off',
            'country_id' => 2
        ]);

        self::insert($connection, 'users_roles', [
            'user_id' => 1,
            'role_id' => 1,
        ]);
        self::insert($connection, 'users_roles', [
            'user_id' => 2,
            'role_id' => 1,
        ]);
        self::insert($connection, 'users_roles', [
            'user_id' => 3,
            'role_id' => 3,
        ]);
        self::insert($connection, 'users_roles', [
            'user_id' => 4,
            'role_id' => 2,
        ]);
        self::insert($connection, 'users_roles', [
            'user_id' => 3,
            'role_id' => 2,
        ]);

        self::insert($connection, 'ref_no_prim_key', [
            'from' => 'foo',
            'to' => 'foo',
        ]);

        self::insert($connection, 'accounts', [
            'id' => 1,
            'name' => 'root'
        ]);
        self::insert($connection, 'accounts', [
            'id' => 2,
            'name' => 'user'
        ]);
        self::insert($connection, 'accounts', [
            'id' => 3,
            'name' => 'www'
        ]);
        self::insert($connection, 'nodes', [
            'id' => 1,
            'owner_id' => 1,
            'name' => '/',
            'created_at' => (new DateTime('last year'))->format('Y-m-d H:i:s'),
        ]);
        self::insert($connection, 'nodes', [
            'id' => 2,
            'name' => 'private',
            'created_at' => (new DateTime('last year'))->format('Y-m-d H:i:s'),
            'parent_id' => 1,
        ]);
        self::insert($connection, 'nodes', [
            'id' => 3,
            'name' => 'var',
            'created_at' => (new DateTime('last year'))->format('Y-m-d H:i:s'),
            'parent_id' => 2,
        ]);
        self::insert($connection, 'nodes', [
            'id' => 4,
            'name' => 'var',
            'created_at' => (new DateTime('last year'))->format('Y-m-d H:i:s'),
            'parent_id' => 1,
            'alias_id' => 3
        ]);
        self::insert($connection, 'nodes', [
            'id' => 5,
            'name' => 'www',
            'created_at' => (new DateTime('last week'))->format('Y-m-d H:i:s'),
            'parent_id' => 4
        ]);
        self::insert($connection, 'nodes', [
            'id' => 6,
            'owner_id' => 2,
            'name' => 'index.html',
            'created_at' => (new DateTime('now'))->format('Y-m-d H:i:s'),
            'size' => 512,
            'weight' => 42.5,
            'parent_id' => 5
        ]);
        self::insert($connection, 'nodes', [
            'id' => 7,
            'name' => 'index.html',
            'created_at' => (new DateTime('now'))->format('Y-m-d H:i:s'),
            'alias_id' => 6,
            'parent_id' => 1
        ]);
        self::insert($connection, 'nodes', [
            'id' => 8,
            'name' => 'index.htm',
            'created_at' => (new DateTime('now'))->format('Y-m-d H:i:s'),
            'alias_id' => 7,
            'parent_id' => 1
        ]);
        self::insert($connection, 'nodes_guests', [
            'node_id' => 6,
            'guest_id' => 1
        ]);
        self::insert($connection, 'nodes_guests', [
            'node_id' => 6,
            'guest_id' => 3
        ]);
        self::insert($connection, 'node_entries', [
            'node_id' => 6,
            'entry' => '<h1>'
        ]);
        self::insert($connection, 'node_entries', [
            'node_id' => 6,
            'entry' => 'Hello, World'
        ]);
        self::insert($connection, 'node_entries', [
            'node_id' => 6,
            'entry' => '</h1>'
        ]);

        self::insert($connection, 'artists', [
            'id' => 1,
            'name' => 'Pink Floyd'
        ]);
        self::insert($connection, 'artists', [
            'id' => 2,
            'name' => 'Roger Waters'
        ]);
        self::insert($connection, 'artists', [
            'id' => 3,
            'name' => 'David Gilmour'
        ]);
        self::insert($connection, 'albums', [
            'id' => 1,
            'artist_id' => 1,
            'account_id' => 1,
            'title' => 'Animals'
        ]);
        self::insert($connection, 'artists_relations', [
            'parent_id' => 1,
            'child_id' => 2
        ]);

        $timeType = Type::getType(Type::TIME_IMMUTABLE);

        self::insert($connection, 'tracks', [
            'album_id' => 1,
            'title' =>'Pigs on the Wing 1',
            // Note: Oracle does not have a TIME column type
            'duration' => $timeType->convertToDatabaseValue(new DateTimeImmutable('1970-01-01 00:01:25'), $connection->getDatabasePlatform()),
        ]);
        self::insert($connection, 'tracks', [
            'album_id' => 1,
            'title' => 'Dogs',
            'duration' => $timeType->convertToDatabaseValue(new DateTimeImmutable('1970-01-01 00:17:04'), $connection->getDatabasePlatform()),
        ]);
        self::insert($connection, 'tracks', [
            'album_id' => 1,
            'title' => 'Pigs (Three Different Ones)',
            'duration' => $timeType->convertToDatabaseValue(new DateTimeImmutable('1970-01-01 00:11:22'), $connection->getDatabasePlatform()),
        ]);
        self::insert($connection, 'tracks', [
            'album_id' => 1,
            'title' => 'Sheep',
            'duration' => $timeType->convertToDatabaseValue(new DateTimeImmutable('1970-01-01 00:10:24'), $connection->getDatabasePlatform()),
        ]);
        self::insert($connection, 'tracks', [
            'album_id' => 1,
            'title' => 'Pigs on the Wing 2',
            'duration' => $timeType->convertToDatabaseValue(new DateTimeImmutable('1970-01-01 00:01:26'), $connection->getDatabasePlatform()),
        ]);
        self::insert($connection, 'featuring', [
            'track_id' => 1,
            'artist_id' => 2
        ]);
        self::insert($connection, 'featuring', [
            'track_id' => 2,
            'artist_id' => 3
        ]);
        self::insert($connection, 'featuring', [
            'track_id' => 2,
            'artist_id' => 2
        ]);
        self::insert($connection, 'featuring', [
            'track_id' => 3,
            'artist_id' => 2
        ]);
        self::insert($connection, 'featuring', [
            'track_id' => 4,
            'artist_id' => 2
        ]);
        self::insert($connection, 'featuring', [
            'track_id' => 5,
            'artist_id' => 2
        ]);

        self::insert($connection, 'boats', [
            'name' => 'RoseBud',
            'anchorage_country' => 1,
            'current_country' => 1,
            'length' => '13.5',
        ]);

        self::insert($connection, 'person_boats', [
            'person_id' => 1,
            'boat_id' => 1,
        ]);
    }

    protected static function insert(Connection $connection, string $tableName, array $data): void
    {
        $quotedData = [];
        foreach ($data as $id => $value) {
            $quotedData[$connection->quoteIdentifier($id)] = $value;
        }
        $connection->insert($connection->quoteIdentifier($tableName), $quotedData);
    }

    protected static function delete(Connection $connection, string $tableName, array $data): void
    {
        $quotedData = [];
        foreach ($data as $id => $value) {
            $quotedData[$connection->quoteIdentifier($id)] = $value;
        }
        $connection->delete($connection->quoteIdentifier($tableName), $quotedData);
    }
}<|MERGE_RESOLUTION|>--- conflicted
+++ resolved
@@ -437,21 +437,19 @@
             ->column('track_id')->references('tracks')
             ->column('artist_id')->references('artists')->comment('@JsonKey("feat") @JsonInclude');
 
-<<<<<<< HEAD
         $db->table('artists_relations')
             ->column('id')->integer()->primaryKey()->autoIncrement()
             ->column('parent_id')->references('artists')
             ->column('child_id')->references('artists');
 
         $db->junctionTable('person', 'boats');
-=======
+
         $db->table('object_base')
             ->column('id')->integer()->primaryKey()->autoIncrement()
             ->column('label')->string();
         $db->table('object_inherited')
             ->column('id')->integer()->primaryKey()->autoIncrement()
             ->column('object_base_id')->references('object_base')->unique()->comment('@JsonCollection');
->>>>>>> b5ff431e
 
         $sqlStmts = $toSchema->getMigrateFromSql($fromSchema, $connection->getDatabasePlatform());
 
