<?php
/*
 Copyright (C) 2006-2014 David Négrier - THE CODING MACHINE

This program is free software; you can redistribute it and/or modify
it under the terms of the GNU General Public License as published by
the Free Software Foundation; either version 2 of the License, or
(at your option) any later version.

This program is distributed in the hope that it will be useful,
but WITHOUT ANY WARRANTY; without even the implied warranty of
MERCHANTABILITY or FITNESS FOR A PARTICULAR PURPOSE.  See the
GNU General Public License for more details.

You should have received a copy of the GNU General Public License
along with this program; if not, write to the Free Software
Foundation, Inc., 51 Franklin St, Fifth Floor, Boston, MA  02110-1301  USA
*/

namespace Mouf\Database\TDBM;

use Mouf\Database\DBConnection\MySqlConnection;
use Mouf\Utils\Cache\NoCache;
use Mouf\Database\TDBM\Filters\EqualFilter;
use Mouf\Database\TDBM\Filters\OrderByColumn;

// Require needed if we run this class directly
if (file_exists(__DIR__.'/../../../../../../autoload.php')) {
    require_once __DIR__.'/../../../../../../autoload.php';
} else {
    require_once __DIR__.'/../../../../vendor/autoload.php';
}

/**
 */
class TDBMAbsctractServiceTest extends \PHPUnit_Framework_TestCase {

    protected $dbConnection;
    /**
     * @var TDBMService
     */
    protected $tdbmService;

    protected function setUp() {

        global $db_user;
        global $db_password;

        $dbConnectionAdmin = new MySqlConnection();
<<<<<<< HEAD
        $dbConnectionAdmin->host = 'localhost';
        $dbConnectionAdmin->user = $db_user;
        $dbConnectionAdmin->password = $db_password;
=======
        $dbConnectionAdmin->host = $GLOBALS['db_host'];
        $dbConnectionAdmin->user = $GLOBALS['db_username'];
        $dbConnectionAdmin->password = $GLOBALS['db_password'];
        $dbConnectionAdmin->port = $GLOBALS['db_port'];
>>>>>>> 53c13473

        try {
            $dbConnectionAdmin->dropDatabase($GLOBALS['db_name']);
        } catch (\Exception $e) {
            // We don't care if the database does not exist.
        }
        $dbConnectionAdmin->createDatabase($GLOBALS['db_name']);

        $this->dbConnection = new MySqlConnection();
<<<<<<< HEAD
        $this->dbConnection->host = 'localhost';
        $this->dbConnection->user = $db_user;
        $this->dbConnection->password = $db_password;
        $this->dbConnection->dbname = 'tdbm_testcase';
=======
        $this->dbConnection->host = $GLOBALS['db_host'];
        $this->dbConnection->user = $GLOBALS['db_username'];
        $this->dbConnection->dbname = $GLOBALS['db_name'];
        $this->dbConnection->password = $GLOBALS['db_password'];
        $this->dbConnection->port = $GLOBALS['db_port'];
>>>>>>> 53c13473

        $this->dbConnection->executeSqlFile(__DIR__.'/../../../sql/tdbmunittest2.sql');

        $this->tdbmService = new TDBMService();
        $this->tdbmService->dbConnection = $this->dbConnection;
        $this->tdbmService->cacheService = new NoCache();
    }

    static function main() {
        $suite = new \PHPUnit_Framework_TestSuite( __CLASS__);
        \PHPUnit_TextUI_TestRunner::run( $suite);
    }

    /**
     * Without this only test for the abscract class, PhP Unit will raise a warning:
     * No tests found in class "Mouf\Database\TDBM\TDBMAbsctractServiceTest"
     */
    public function testFake() {
        // do nothing
    }
}

if (!defined('PHPUnit_MAIN_METHOD')) {
	require_once __DIR__.'/../../../../vendor/autoload.php';
    TDBMAbsctractServiceTest::main();
}
?><|MERGE_RESOLUTION|>--- conflicted
+++ resolved
@@ -43,20 +43,11 @@
 
     protected function setUp() {
 
-        global $db_user;
-        global $db_password;
-
         $dbConnectionAdmin = new MySqlConnection();
-<<<<<<< HEAD
-        $dbConnectionAdmin->host = 'localhost';
-        $dbConnectionAdmin->user = $db_user;
-        $dbConnectionAdmin->password = $db_password;
-=======
         $dbConnectionAdmin->host = $GLOBALS['db_host'];
         $dbConnectionAdmin->user = $GLOBALS['db_username'];
         $dbConnectionAdmin->password = $GLOBALS['db_password'];
         $dbConnectionAdmin->port = $GLOBALS['db_port'];
->>>>>>> 53c13473
 
         try {
             $dbConnectionAdmin->dropDatabase($GLOBALS['db_name']);
@@ -66,18 +57,11 @@
         $dbConnectionAdmin->createDatabase($GLOBALS['db_name']);
 
         $this->dbConnection = new MySqlConnection();
-<<<<<<< HEAD
-        $this->dbConnection->host = 'localhost';
-        $this->dbConnection->user = $db_user;
-        $this->dbConnection->password = $db_password;
-        $this->dbConnection->dbname = 'tdbm_testcase';
-=======
         $this->dbConnection->host = $GLOBALS['db_host'];
         $this->dbConnection->user = $GLOBALS['db_username'];
         $this->dbConnection->dbname = $GLOBALS['db_name'];
         $this->dbConnection->password = $GLOBALS['db_password'];
         $this->dbConnection->port = $GLOBALS['db_port'];
->>>>>>> 53c13473
 
         $this->dbConnection->executeSqlFile(__DIR__.'/../../../sql/tdbmunittest2.sql');
 
