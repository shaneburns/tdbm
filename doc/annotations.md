--- conflicted
+++ resolved
@@ -179,92 +179,6 @@
 For instance, if you put the `@ProtectedOneToMany` on the "country_id" column of a "users" table,
 then in the `Country` bean, the `getUsers()` method will be protected.
 
-<<<<<<< HEAD
-
-The @AddInterface annotation
-----------------------------
-<small>(Available in TDBM 5.1+)</small>
-
-Use this annotation in a table comment to force a bean to implement a given PHP interface.
-
-```sql
-CREATE TABLE `members` (
-  `id` varchar(36) NOT NULL,
-  `login` varchar(50),
-  PRIMARY KEY (`id`)
-) COMMENT("@AddInterface(\"App\\MemberInterface\")");
-```
-
-Why this annotation?
-
-If you are developing an application, it is likely you will not need this annotation. You can simply edit your bean
-and add an `implements` clause in the class declaration.
-
-However, if you are developing a library meant to be used by other developers, you can provide a SQL patch that will
-alter the comments of the table. The `implements` clause will be added by TDBM on the base bean class automatically.
-Therefore, this annotation allows third party-libraries to add interfaces to your beans.
-
-This annotation is particularly powerful when used in conjunction with the `@AddTrait` annotation.
-
-The @AddInterfaceOnDao annotation
----------------------------------
-<small>(Available in TDBM 5.1+)</small>
-
-This annotation is similar to the `@AddInterface` annotation but it adds the interface on the DAO instead of the Bean.
-Use this annotation in a table comment to force a DAO to implement a given PHP interface.
-
-```sql
-CREATE TABLE `members` (
-  `id` varchar(36) NOT NULL,
-  `login` varchar(50),
-  PRIMARY KEY (`id`)
-) COMMENT("@AddInterfaceDao(\"App\\MemberDaoInterface\")");
-```
-
-The @AddTrait annotation
-------------------------
-<small>(Available in TDBM 5.1+)</small>
-
-Use this annotation in a table comment to force a bean to use a given PHP trait.
-
-```sql
-CREATE TABLE `members` (
-  `id` varchar(36) NOT NULL,
-  `login` varchar(50),
-  PRIMARY KEY (`id`)
-) COMMENT("@AddTrait(\"App\\MemberTrait\")");
-```
-
-This annotation is very useful to third party libraries that provide a table and want to ship a default behaviour for the beans
-associated with the table.
-
-You can also use the "modifiers" attribute of the annotation to override or alias some methods of the traits:
-
-```sql
-CREATE TABLE `members` (
-  `id` varchar(36) NOT NULL,
-  `login` varchar(50),
-  PRIMARY KEY (`id`)
-) COMMENT("@AddTrait(name=\"App\\MemberTrait\"
-           modifiers={\"\\App\\MemberTrait::myMethod insteadof OtherTrait\",
-                      \"\\App\\OtherTrait::myMethod as myRenamedMethod\"}
-           )");
-```
-
-The @AddTraitOnDao annotation
------------------------------
-<small>(Available in TDBM 5.1+)</small>
-
-This annotation is similar to the `@AddTrait` annotation but it adds the trait on the DAO instead of the Bean.
-
-```sql
-CREATE TABLE `members` (
-  `id` varchar(36) NOT NULL,
-  `login` varchar(50),
-  PRIMARY KEY (`id`)
-) COMMENT("@AddTraitOnDao(\"App\\MemberDaoTrait\")");
-```
-=======
 The @Json annotations
 ---------------------
 <small>(In development)</small>
@@ -484,4 +398,88 @@
   "entry": "Hello, World"
 }
 ```
->>>>>>> 58c980b9
+
+
+The @AddInterface annotation
+----------------------------
+<small>(Available in TDBM 5.1+)</small>
+
+Use this annotation in a table comment to force a bean to implement a given PHP interface.
+
+```sql
+CREATE TABLE `members` (
+  `id` varchar(36) NOT NULL,
+  `login` varchar(50),
+  PRIMARY KEY (`id`)
+) COMMENT("@AddInterface(\"App\\MemberInterface\")");
+```
+
+Why this annotation?
+
+If you are developing an application, it is likely you will not need this annotation. You can simply edit your bean
+and add an `implements` clause in the class declaration.
+
+However, if you are developing a library meant to be used by other developers, you can provide a SQL patch that will
+alter the comments of the table. The `implements` clause will be added by TDBM on the base bean class automatically.
+Therefore, this annotation allows third party-libraries to add interfaces to your beans.
+
+This annotation is particularly powerful when used in conjunction with the `@AddTrait` annotation.
+
+The @AddInterfaceOnDao annotation
+---------------------------------
+<small>(Available in TDBM 5.1+)</small>
+
+This annotation is similar to the `@AddInterface` annotation but it adds the interface on the DAO instead of the Bean.
+Use this annotation in a table comment to force a DAO to implement a given PHP interface.
+
+```sql
+CREATE TABLE `members` (
+  `id` varchar(36) NOT NULL,
+  `login` varchar(50),
+  PRIMARY KEY (`id`)
+) COMMENT("@AddInterfaceDao(\"App\\MemberDaoInterface\")");
+```
+
+The @AddTrait annotation
+------------------------
+<small>(Available in TDBM 5.1+)</small>
+
+Use this annotation in a table comment to force a bean to use a given PHP trait.
+
+```sql
+CREATE TABLE `members` (
+  `id` varchar(36) NOT NULL,
+  `login` varchar(50),
+  PRIMARY KEY (`id`)
+) COMMENT("@AddTrait(\"App\\MemberTrait\")");
+```
+
+This annotation is very useful to third party libraries that provide a table and want to ship a default behaviour for the beans
+associated with the table.
+
+You can also use the "modifiers" attribute of the annotation to override or alias some methods of the traits:
+
+```sql
+CREATE TABLE `members` (
+  `id` varchar(36) NOT NULL,
+  `login` varchar(50),
+  PRIMARY KEY (`id`)
+) COMMENT("@AddTrait(name=\"App\\MemberTrait\"
+           modifiers={\"\\App\\MemberTrait::myMethod insteadof OtherTrait\",
+                      \"\\App\\OtherTrait::myMethod as myRenamedMethod\"}
+           )");
+```
+
+The @AddTraitOnDao annotation
+-----------------------------
+<small>(Available in TDBM 5.1+)</small>
+
+This annotation is similar to the `@AddTrait` annotation but it adds the trait on the DAO instead of the Bean.
+
+```sql
+CREATE TABLE `members` (
+  `id` varchar(36) NOT NULL,
+  `login` varchar(50),
+  PRIMARY KEY (`id`)
+) COMMENT("@AddTraitOnDao(\"App\\MemberDaoTrait\")");
+```
